--- conflicted
+++ resolved
@@ -6,11 +6,8 @@
 
 from . import errors, models
 from .api_client import APIClient
-<<<<<<< HEAD
 from .dlq import DLQ
 from .tracking import Tracking
-=======
->>>>>>> d0e953b1
 
 
 class Pipeline(APIClient):
@@ -33,21 +30,13 @@
             pipeline_id: ID of the pipeline to create
             config: Pipeline configuration
         """
-<<<<<<< HEAD
-        super().__init__(url)
-        if isinstance(config, dict):
-            config = models.PipelineConfig.model_validate(config)
-
-        self.config = config
+        super().__init__(host=host)
         self._dlq = DLQ(url)
-=======
-        super().__init__(host=host)
-
+        
         if not config and not pipeline_id:
             raise ValueError("Either config or pipeline_id must be provided")
         elif config and pipeline_id:
             raise ValueError("Only one of config or pipeline_id can be provided")
->>>>>>> d0e953b1
 
         if pipeline_id is not None:
             self.pipeline_id = pipeline_id
@@ -132,15 +121,7 @@
                 self._track_event(
                     "PipelineCreateError", error_type="InternalServerError"
                 )
-<<<<<<< HEAD
-                raise errors.InternalServerError(
-                    f"Failed to create pipeline: {e.response.text}"
-                ) from e
-        except httpx.RequestError as e:
-            self._handle_connection_error(e, "pipeline")
-=======
                 raise e
->>>>>>> d0e953b1
 
     def delete(self) -> None:
         """Deletes the pipeline with the given ID.
@@ -152,28 +133,9 @@
         if self.config is None:
             self.get()
         try:
-            # Use different endpoints based on whether pipeline_id is available
             endpoint = f"{self.ENDPOINT}/{self.pipeline_id}"
             self._request("DELETE", endpoint)
             self._track_event("PipelineDeleted")
-<<<<<<< HEAD
-        except httpx.HTTPStatusError as e:
-            if e.response.status_code == 404:
-                self._track_event("PipelineDeleteError", error_type="PipelineNotFound")
-                raise errors.PipelineNotFoundError(
-                    "No active pipeline to shutdown"
-                ) from e
-            else:
-                self._track_event(
-                    "PipelineDeleteError", error_type="InternalServerError"
-                )
-                raise errors.InternalServerError(
-                    f"Failed to shutdown pipeline: {e.response.text}"
-                ) from e
-        except httpx.RequestError as e:
-            self._handle_connection_error(e, "pipeline")
-=======
-
         except errors.NotFoundError as e:
             self._track_event("PipelineDeleteError", error_type="PipelineNotFound")
             raise errors.PipelineNotFoundError(
@@ -182,7 +144,6 @@
         except errors.APIError as e:
             self._track_event("PipelineDeleteError", error_type="InternalServerError")
             raise e
->>>>>>> d0e953b1
 
     @staticmethod
     def validate_config(config: dict[str, Any]) -> bool:
@@ -213,26 +174,8 @@
         Returns:
             dict: Pipeline configuration as a dictionary
         """
-<<<<<<< HEAD
-        try:
-            response = self.client.get(self.ENDPOINT)
-            response.raise_for_status()
-            return response.json().get("id")
-        except httpx.HTTPStatusError as e:
-            if e.response.status_code == 404:
-                self._track_event("PipelineGetError", error_type="PipelineNotFound")
-                raise errors.PipelineNotFoundError("No running pipeline found") from e
-            else:
-                self._track_event("PipelineGetError", error_type="InternalServerError")
-                raise errors.InternalServerError(
-                    f"Failed to get running pipeline: {e.response.text}"
-                ) from e
-        except httpx.RequestError as e:
-            self._handle_connection_error(e, "pipeline")
-=======
         if not hasattr(self, "config") or self.config is None:
             return {}
->>>>>>> d0e953b1
 
         return self.config.model_dump(
             mode="json",
