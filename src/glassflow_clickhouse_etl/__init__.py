--- conflicted
+++ resolved
@@ -2,23 +2,15 @@
 GlassFlow SDK for creating data pipelines between Kafka and ClickHouse.
 """
 
-<<<<<<< HEAD
-from .dlq import DLQ
-=======
+
 from .client import Client
->>>>>>> d0e953b1
 from .models import JoinConfig, PipelineConfig, SinkConfig, SourceConfig
 
-<<<<<<< HEAD
-__version__ = "0.1.0"
 __all__ = [
     "Pipeline",
-    "DLQ",
+    "Client",
     "PipelineConfig",
     "SourceConfig",
     "SinkConfig",
     "JoinConfig",
-]
-=======
-__all__ = ["Client", "PipelineConfig", "SourceConfig", "SinkConfig", "JoinConfig"]
->>>>>>> d0e953b1
+]